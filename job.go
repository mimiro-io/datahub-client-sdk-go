--- conflicted
+++ resolved
@@ -230,54 +230,53 @@
 // url is the url to the source
 // latestOnly is a flag to indicate whether only the latest version of the entities should be used
 // tokenProvider is the name of the token provider to use
-func (jb *JobBuilder) WithSecureHttpSource(url string, latestOnly bool, tokenProvider string) *Job {
+func (jb *JobBuilder) WithSecureHttpSource(url string, latestOnly bool, tokenProvider string) *JobBuilder {
 	jb.job.Source = map[string]interface{}{
 		"Type":          "HttpDatasetSource",
 		"Url":           url,
 		"LatestOnly":    latestOnly,
 		"TokenProvider": tokenProvider,
 	}
-	return jb.job
+	return jb
 }
 
 // WithDatasetSink adds a dataset sink to the job
 // name is the name of the dataset
-func (jb *JobBuilder) WithDatasetSink(name string) *Job {
+func (jb *JobBuilder) WithDatasetSink(name string) *JobBuilder {
 	jb.job.Sink = map[string]interface{}{
 		"Type": "DatasetSink",
 		"Name": name,
 	}
-	return jb.job
+	return jb
 }
 
 // WithHttpSink adds an http sink to the job
 // url is the url to the sink
-func (jb *JobBuilder) WithHttpSink(url string) *Job {
+func (jb *JobBuilder) WithHttpSink(url string) *JobBuilder {
 	jb.job.Sink = map[string]interface{}{
 		"Type": "HttpDatasetSink",
 		"Url":  url,
 	}
-	return jb.job
+	return jb
 }
 
 // WithSecureHttpSink adds a secure http sink to the job
 // url is the url to the sink
 // tokenProvider is the name of the token provider to use
-func (jb *JobBuilder) WithSecureHttpSink(url string, tokenProvider string) *Job {
+func (jb *JobBuilder) WithSecureHttpSink(url string, tokenProvider string) *JobBuilder {
 	jb.job.Sink = map[string]interface{}{
 		"Type":          "HttpDatasetSink",
 		"Url":           url,
 		"TokenProvider": tokenProvider,
 	}
-	return jb.job
-}
-
-<<<<<<< HEAD
+	return jb
+}
+
 // WithUnionDatasetSource adds a UnionDatasetSource to the job.
 // name is the name of the union dataset.
 // contributingDatasets is a list of dataset names that contribute to the union.
 // latestOnly indicates whether the union should only contain the latest version of an entity from each source.
-func (jb *JobBuilder) WithUnionDatasetSource(name string, contributingDatasets []string, latestOnly bool) *JobBuilder {
+func (jb *JobBuilder) WithUnionDatasetSource(contributingDatasets []string, latestOnly bool) *JobBuilder {
 	datasetSources := make([]map[string]interface{}, 0)
 	for _, dataset := range contributingDatasets {
 		datasetSources = append(datasetSources, map[string]interface{}{
@@ -289,17 +288,13 @@
 
 	jb.job.Source = map[string]interface{}{
 		"Type":           "UnionDatasetSource",
-		"Name":           name,
 		"DatasetSources": datasetSources,
 	}
 	return jb
 }
 
-func (jb *JobBuilder) Job() *Job {
-=======
 // Build builds the Job
 func (jb *JobBuilder) Build() *Job {
->>>>>>> 75e07753
 	return jb.job
 }
 
